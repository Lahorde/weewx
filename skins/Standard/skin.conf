--- conflicted
+++ resolved
@@ -187,11 +187,7 @@
         rain           = Rain
         rainRate       = Rain Rate
         rxCheckPercent = ISS Signal Quality
-<<<<<<< HEAD
-        uv_index       = UV Index
-=======
         UV             = UV Index
->>>>>>> 40a1732b
         windDir        = Wind Direction
         windGust       = Gust Speed
         windGustDir    = Gust Direction
