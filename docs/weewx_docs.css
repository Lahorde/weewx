--- conflicted
+++ resolved
@@ -8,13 +8,7 @@
 }
 li {
   margin-right: 10%;
-<<<<<<< HEAD
-=======
   margin-top: 10px;
-}
-#toc li {
-  margin-top: 0px;
->>>>>>> 40a1732b
 }
 dt {
   margin-top: 10px;
