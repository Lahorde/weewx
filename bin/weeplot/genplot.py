#
#    Copyright (c) 2009, 2012 Tom Keffer <tkeffer@gmail.com>
#
#    See the file LICENSE.txt for your full rights.
#
#    $Revision$
#    $Author$
#    $Date$
#
"""Routines for generating image plots.
"""
import time
import Image
import ImageDraw

import weeplot.utilities
import weeutil.weeutil
        

class GeneralPlot(object):
    """Holds various parameters necessary for a plot. It should be specialized by the type of plot.
    
    """
    def __init__(self, config_dict):
        """Initialize an instance of GeneralPlot.
        
        config_dict: an instance of ConfigObj, or something that looks like it.
        
        """
        
        self.line_list = []
        
        self.xscale = None
        self.yscale = None
        
        self.lmargin = 35
        self.rmargin = 20
        self.bmargin = 30
        self.tmargin = 20
        self.tbandht = 12
        self.padding =  3

        self.image_width            = int(config_dict.get('image_width',  300))
        self.image_height           = int(config_dict.get('image_height', 180))
        self.image_background_color = int(config_dict.get('image_background_color', '0xf5f5f5'), 0)

        self.chart_background_color = int(config_dict.get('chart_background_color', '0xd8d8d8'), 0)
        self.chart_gridline_color   = int(config_dict.get('chart_gridline_color',   '0xa0a0a0'), 0)
        color_list                  = config_dict.get('chart_line_colors', ['0xff0000', '0x00ff00', '0x0000ff'])
        width_list                  = config_dict.get('chart_line_width',  [1, 1, 1])
        self.chart_line_colors      = [int(v,0) for v in color_list]
        self.chart_line_widths      = [int(v) for v in width_list]

        
        self.top_label_font_path    = config_dict.get('top_label_font_path')
        self.top_label_font_size    = int(config_dict.get('top_label_font_size', 10))

        self.unit_label_dict = None
        self.unit_label_font_path   = config_dict.get('unit_label_font_path')
        self.unit_label_font_color  = int(config_dict.get('unit_label_font_color', '0x000000'), 0)
        self.unit_label_font_size   = int(config_dict.get('unit_label_font_size', 10))
        self.unit_label_position    = (10, 0)
        
        self.bottom_label_font_path = config_dict.get('bottom_label_font_path')
        self.bottom_label_font_color= int(config_dict.get('bottom_label_font_color', '0x000000'), 0)
        self.bottom_label_font_size = int(config_dict.get('bottom_label_font_size', 10))

        self.axis_label_font_path   = config_dict.get('axis_label_font_path')
        self.axis_label_font_color  = int(config_dict.get('axis_label_font_color', '0x000000'), 0)
        self.axis_label_font_size   = int(config_dict.get('axis_label_font_size', 10))

        self.x_label_format         = config_dict.get('x_label_format', None)
        self.y_label_format         = config_dict.get('y_label_format', None)
        
        self.render_rose            = False
        # Rose width and height are hardwired to 21x21:
        self.rose_width             = 21
        self.rose_height            = 21
        self.rose_position          = (self.lmargin + self.padding + 5, self.image_height - self.bmargin - self.padding - self.rose_height)
        self.rose_rotation          = None
        self.rose_label             = config_dict.get('rose_label', 'N')
        self.rose_label_font_path   = config_dict.get('rose_label_font_path', self.bottom_label_font_path)
        self.rose_label_font_size   = int(config_dict.get('rose_label_font_size', 10))  
        self.rose_label_font_color  = int(config_dict.get('rose_label_font_color', '0x000000'), 0)
        self.rose_color             = config_dict.get('rose_color')
        if self.rose_color is not None:
            self.rose_color = int(self.rose_color, 0)
            
    def setBottomLabel(self, bottom_label):
        """Set the label to be put at the bottom of the plot.
        
        """
        self.bottom_label = bottom_label
        
    def setUnitLabel(self, unit_label):
        """Set the label to be used to show the units of the plot.
        
        """
        self.unit_label_dict = unit_label
        
    def setXScaling(self, xscale):
        """Set the X scaling.
        
        xscale: A 3-way tuple (xmin, xmax, xinc)
        """
        self.xscale = xscale
        
    def setYScaling(self, yscale):
        """Set the Y scaling.
        
        yscale: A 3-way tuple (ymin, ymax, yinc)
        """
        self.yscale = yscale
        
    def addLine(self, line):
        """Add a line to be plotted.
        
        line: an instance of PlotLine
        
        """
        if None in line.x:
            raise weeplot.ViolatedPrecondition, "X vector cannot have any values 'None' "
        self.line_list.append(line)
        

    def render(self):
        """Traverses the universe of things that have to be plotted in this image, rendering
        them and returning the results as a new Image object.
        
        """

        # NB: In what follows the variable 'draw' is an instance of an ImageDraw object and is in pixel units.
        # The variable 'sdraw' is an instance of ScaledDraw and its units are in the "scaled" units of the plot
        # (e.g., the horizontal scaling might be for seconds, the vertical for degrees Fahrenheit.)
        image = Image.new("RGB", (self.image_width, self.image_height), self.image_background_color)
        draw = self._getImageDraw(image)
        draw.rectangle(((self.lmargin,self.tmargin), 
                        (self.image_width - self.rmargin, self.image_height - self.bmargin)), 
                        fill=self.chart_background_color)
        
        self._renderBottom(draw)
        self._renderTopBand(draw)
        
        self._calcXScaling()
        self._calcYScaling()
        self._calcXLabelFormat()
        self._calcYLabelFormat()
        
        sdraw = self._getScaledDraw(draw)
        self._renderXAxes(sdraw)
        self._renderYAxes(sdraw)
        self._renderPlotLines(sdraw)
        if self.render_rose:
            self._renderRose(image, draw)

        return image
    
    def _getImageDraw(self, image):
        """Returns an instance of ImageDraw with the proper dimensions and background color"""
        draw = ImageDraw.Draw(image)
        return draw
    
    def _getScaledDraw(self, draw):
        """Returns an instance of ScaledDraw, with the appropriate scaling.
        
        draw: An instance of ImageDraw
        """
        sdraw = weeplot.utilities.ScaledDraw(draw, ((self.lmargin + self.padding, self.tmargin + self.padding),
                                                    (self.image_width - self.rmargin - self.padding, self.image_height - self.bmargin - self.padding)),
                                                    ((self.xscale[0], self.yscale[0]), (self.xscale[1], self.yscale[1])))
        return sdraw
        
    def _renderXAxes(self, sdraw):
        """Draws the x axis and vertical constant-x lines, as well as the labels.
        
        """

        axis_label_font = weeutil.weeutil.get_font_handle(self.axis_label_font_path,
                                                          self.axis_label_font_size)

        drawlabel = False
        for x in weeutil.weeutil.stampgen(self.xscale[0], self.xscale[1], self.xscale[2]) :
            sdraw.line((x, x), (self.yscale[0], self.yscale[1]), fill=self.chart_gridline_color)
            drawlabel = not drawlabel
            if drawlabel:
                xlabel = self._genXLabel(x)
                axis_label_size = sdraw.draw.textsize(xlabel, font=axis_label_font)
                xpos = sdraw.xtranslate(x)
                sdraw.draw.text((xpos - axis_label_size[0]/2, self.image_height - self.bmargin + 2),
                                xlabel, fill=self.axis_label_font_color, font=axis_label_font)
                

    def _renderYAxes(self, sdraw):
        """Draws the y axis and horizontal constant-y lines, as well as the labels.
        Should be sufficient for most purposes.
        
        """
        nygridlines     = int((self.yscale[1] - self.yscale[0]) / self.yscale[2] + 1.5)
        axis_label_font = weeutil.weeutil.get_font_handle(self.axis_label_font_path,
                                                                self.axis_label_font_size)
        
        # Draw the (constant y) grid lines 
        for i in xrange(nygridlines) :
            y = self.yscale[0] + i * self.yscale[2]
            sdraw.line((self.xscale[0], self.xscale[1]), (y, y), fill=self.chart_gridline_color)
            # Draw a label on every other line:
            if i%2 == 0 :
                ylabel = self._genYLabel(y)
                axis_label_size = sdraw.draw.textsize(ylabel, font=axis_label_font)
                ypos = sdraw.ytranslate(y)
                sdraw.draw.text((self.lmargin - axis_label_size[0] - 2, ypos - axis_label_size[1]/2),
                                ylabel, fill=self.axis_label_font_color, font=axis_label_font)

    def _renderPlotLines(self, sdraw):
        """Draw the collection of lines, using a different color for each one. Because there is
        a limited set of colors, they need to be recycled if there are very many lines.
        
        """
        nlines = len(self.line_list)
        
        # Draw them in reverse order, so the first line comes out on top of the image
        for j, this_line in enumerate(self.line_list[::-1]):
            
<<<<<<< HEAD
            iline = nlines-j-1
=======
            iline=nlines-j+1
>>>>>>> 49df02cc
            color = self.chart_line_colors[iline%nlines] if this_line.color is None else this_line.color
            width = self.chart_line_widths[iline%nlines] if this_line.width is None else this_line.width

            if this_line.plot_type == 'line' :
                sdraw.line(this_line.x, 
                           this_line.y, 
                           line_type=this_line.line_type,
                           marker_type=this_line.marker_type,
                           marker_size=this_line.marker_size,
                           fill  = color,
                           width = width)
            elif this_line.plot_type == 'bar' :
                for ibox in xrange(len(this_line.x)):
                    x = this_line.x[ibox]
                    y = this_line.y[ibox]
                    if y is None :
                        continue
                    if ibox > 0:
                        xleft = this_line.x[ibox-1]
                    else:
                        xleft = x - this_line.interval
                    sdraw.rectangle(((xleft, self.yscale[0]), (x, y)), fill=color, outline=color)
            elif this_line.plot_type == 'vector' :
                for (x, vec) in zip(this_line.x, this_line.y):
                    sdraw.vector(x, vec,
                                 vector_rotate = this_line.vector_rotate,
                                 fill  = color,
                                 width = width)
                self.render_rose = True
                self.rose_rotation = this_line.vector_rotate
                if self.rose_color is None:
                    self.rose_color = color

    def _renderBottom(self, draw):
        """Draw anything at the bottom (just some text right now).
        
        """
        bottom_label_font = weeutil.weeutil.get_font_handle(self.bottom_label_font_path, self.bottom_label_font_size)
        bottom_label_size = draw.textsize(self.bottom_label, font=bottom_label_font)
        
        draw.text(((self.image_width - bottom_label_size[0])/2, self.image_height - bottom_label_size[1] - 3),
                  self.bottom_label, 
                  fill=self.bottom_label_font_color,
                  font=bottom_label_font)
        
    def _renderTopBand(self, draw):
        """Draw the top band and any text in it.
        
        """
        # Draw the top band rectangle
        draw.rectangle(((0,0), 
                        (self.image_width, self.tbandht)), 
                        fill = self.chart_background_color)

        # Put the units in the upper left corner
        unit_label_font = weeutil.weeutil.get_font_handle(self.unit_label_font_path, self.unit_label_font_size)
        if self.unit_label_dict:
            draw.text(self.unit_label_position,
                      self.unit_label_dict,
                      fill=self.unit_label_font_color, font=unit_label_font)

        top_label_font = weeutil.weeutil.get_font_handle(self.top_label_font_path, self.top_label_font_size)
        
        # The top label is the appended label_list. However, it has to be drawn in segments 
        # because each label may be in a different color. For now, append them together to get
        # the total width
        top_label = ' '.join([line.label for line in self.line_list])
        top_label_size = draw.textsize(top_label, font=top_label_font)
        
        x = (self.image_width - top_label_size[0])/2
        y = 0
        
        nlabels = len(self.line_list)
        for i, this_line in enumerate(self.line_list):
            color = self.chart_line_colors[i%nlabels] if this_line.color is None else this_line.color
            # Draw a label
            draw.text( (x,y), this_line.label, fill = color, font = top_label_font)
            # Now advance the width of the label we just drew, plus a space:
            label_size = draw.textsize(this_line.label + ' ', font= top_label_font)
            x += label_size[0]

    def _renderRose(self, image, draw):
        """Draw a compass rose."""
        
        # Internal function used to add an opaque alpha channel to an integer RGB value
        def add_alpha(i):
            r = i & 0xff
            g = (i >> 8)  & 0xff
            b = (i >> 16) & 0xff
            a = 0xff    # Opaque alpha
            return (r,g,b,a)

        rose_center_x = self.rose_width/2  + 1
        rose_center_y = self.rose_height/2 + 1
        barb_width  = 3
        barb_height = 3
        # The background is all white with a zero alpha (totally transparent)
        rose_image = Image.new("RGBA", (self.rose_width, self.rose_height), (0x00, 0x00, 0x00, 0x00))
        rose_draw = ImageDraw.Draw(rose_image)
 
        fill_color = add_alpha(self.rose_color)
        # Draw the arrow straight up (North). First the shaft:
        rose_draw.line( ((rose_center_x, 0), (rose_center_x, self.rose_height)), width = 1, fill = fill_color)
        # Now the left barb:
        rose_draw.line( ((rose_center_x - barb_width, barb_height), (rose_center_x, 0)), width = 1, fill = fill_color)
        # And the right barb:
        rose_draw.line( ((rose_center_x, 0), (rose_center_x + barb_width, barb_height)), width = 1, fill = fill_color)
        
        rose_draw.ellipse(((rose_center_x - 4, rose_center_y - 4), (rose_center_x + 4, rose_center_y + 4)), outline = fill_color)

        # Rotate if necessary:
        if self.rose_rotation:
            rose_image = rose_image.rotate(self.rose_rotation)
            rose_draw = ImageDraw.Draw(rose_image)
        
        # Calculate the position of the "N" label:
        rose_label_font = weeutil.weeutil.get_font_handle(self.rose_label_font_path, self.rose_label_font_size)
        rose_label_size = draw.textsize(self.rose_label, font=rose_label_font)
        
        # Draw the label in the middle of the (possibly) rotated arrow
        rose_draw.text((rose_center_x - rose_label_size[0]/2, 
                        rose_center_y - rose_label_size[1]/2),
                        self.rose_label,
                        fill = add_alpha(self.rose_label_font_color),
                        font = rose_label_font)

        # Paste the image of the arrow on to the main plot. The alpha
        # channel of the image will be used as the mask.
        # This will cause the arrow to overlay the background plot
        image.paste(rose_image, self.rose_position, rose_image)
        

    def _calcXScaling(self):
        """Calculates the x scaling. It will probably be specialized by
        plots where the x-axis represents time.
        
        """
        if self.xscale is None :
            (xmin, xmax) = self._calcXMinMax()
                
            self.xscale = weeplot.utilities.scale(xmin, xmax)
            
    def _calcYScaling(self):
        """Calculates y scaling. Can be used 'as-is' for most purposes.
        
        """
        # The filter is necessary because unfortunately the value 'None' is not
        # excluded from min and max (i.e., min(None, x) is not necessarily x). 
        # The try block is necessary because min of an empty list throws a
        # ValueError exception.
        ymin = ymax = None
        for line in self.line_list:
            if line.plot_type == 'vector':
                try:
                    yline_max = max(abs(c) for c in filter(lambda v : v is not None, line.y))
                except ValueError:
                    yline_max = None
                yline_min = - yline_max if yline_max is not None else None
            else:
                try :
                    yline_min = min(filter(lambda v : v is not None, line.y))
                except ValueError:
                    yline_min = None
                try :
                    yline_max = max(filter(lambda v : v is not None, line.y))
                except ValueError:
                    yline_max = None
            if ymin is None: ymin = yline_min
            elif yline_min is not None : ymin = min(yline_min, ymin)
            if ymax is None: ymax = yline_max
            elif yline_max is not None : ymax = max(yline_max, ymax)

        if ymin is None and ymax is None :
            # No valid data. Pick an arbitrary scaling
            self.yscale=(0.0, 1.0, 0.2)
        else:
            self.yscale = weeplot.utilities.scale(ymin, ymax, self.yscale)

    def _calcXLabelFormat(self):
        if self.x_label_format is None:
            self.x_label_format = weeplot.utilities.pickLabelFormat(self.xscale[2])

    def _calcYLabelFormat(self):
        if self.y_label_format is None:
            self.y_label_format = weeplot.utilities.pickLabelFormat(self.yscale[2])
        
    def _genXLabel(self, x):
        xlabel = self.x_label_format % x
        return xlabel
    
    def _genYLabel(self, y):
        ylabel = self.y_label_format % y
        return ylabel
    
    def _calcXMinMax(self):
        xmin = None
        xmax = None
        for line in self.line_list:
            xlinemin = min(line.x)
            xlinemax = max(line.x)
            assert(xlinemin is not None and xlinemax is not None)
            # If the line represents a bar chart (interval not None),
            # then the actual minimum has to be adjusted for the
            # interval length
            if line.interval is not None:
                xlinemin = xlinemin - line.interval
            xmin = min(xlinemin, xmin) if xmin is not None else xlinemin
            xmax = max(xlinemax, xmax) if xmax is not None else xlinemax
        return (xmin, xmax)
    
class TimePlot(GeneralPlot) :
    """Class that specializes GeneralPlot for plots where the x-axis is time.
    
    """
    
    def _calcXScaling(self):
        """Specialized version for time plots.
        
        """
        if self.xscale is None :
            (xmin, xmax) = self._calcXMinMax()
                
            self.xscale = weeplot.utilities.scaletime(xmin, xmax)
        
    def _genXLabel(self, x):
        time_tuple = time.localtime(x)
        xlabel = time.strftime(self.x_label_format, time_tuple)
        return xlabel
    
class PlotLine(object):
    """Represents a single line (or bar) in a plot.
    
    """
    def __init__(self, x, y, label='', color=None, width=None, plot_type='line',
                 line_type='solid', marker_type=None, marker_size=10, 
                 interval=None, vector_rotate = None):
        self.x           = x
        self.y           = y
        self.label       = label
        self.plot_type   = plot_type
        self.line_type   = line_type
        self.marker_type = marker_type
        self.marker_size = marker_size
        self.color       = color
        self.width       = width
        self.interval    = interval
        self.vector_rotate = vector_rotate
<|MERGE_RESOLUTION|>--- conflicted
+++ resolved
@@ -221,11 +221,7 @@
         # Draw them in reverse order, so the first line comes out on top of the image
         for j, this_line in enumerate(self.line_list[::-1]):
             
-<<<<<<< HEAD
-            iline = nlines-j-1
-=======
             iline=nlines-j+1
->>>>>>> 49df02cc
             color = self.chart_line_colors[iline%nlines] if this_line.color is None else this_line.color
             width = self.chart_line_widths[iline%nlines] if this_line.width is None else this_line.width
 
