--- conflicted
+++ resolved
@@ -577,19 +577,11 @@
     def new_loop_packet(self, event):
         """Puts new LOOP packets in the loop queue"""
         if weewx.debug >= 3:
-<<<<<<< HEAD
-            syslog.syslog(syslog.LOG_DEBUG, "restx: raw packet: %s" % event.packet)
-        self.cached_values.update(event.packet, event.packet['dateTime'])
-        if weewx.debug >= 3:
-            syslog.syslog(syslog.LOG_DEBUG, "restx: cached packet: %s" %
-                          self.cached_values.get_packet(event.packet['dateTime']))
-=======
             syslog.syslog(syslog.LOG_DEBUG, "restx: raw packet: %s" % to_sorted_string(event.packet))
         self.cached_values.update(event.packet, event.packet['dateTime'])
         if weewx.debug >= 3:
             syslog.syslog(syslog.LOG_DEBUG, "restx: cached packet: %s" %
                           to_sorted_string(self.cached_values.get_packet(event.packet['dateTime'])))
->>>>>>> b01354bf
         self.loop_queue.put(
             self.cached_values.get_packet(event.packet['dateTime']))
 
@@ -709,7 +701,7 @@
         _ambient_dict.setdefault('post_interval', 900)
         self.archive_queue = Queue.Queue()
         self.archive_thread = WOWThread(self.archive_queue, _manager_dict, 
-                                        protocol_name="WOW", 
+                                        protocol_name="WOW",
                                         **_ambient_dict)
         self.archive_thread.start()
         self.bind(weewx.NEW_ARCHIVE_RECORD, self.new_archive_record)
