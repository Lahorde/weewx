--- conflicted
+++ resolved
@@ -551,23 +551,8 @@
         
         super(StdWOW, self).__init__(engine, config_dict)
         
-<<<<<<< HEAD
-        # Extract the required parameters. If one of them is missing,
-        # a KeyError exception will occur. Be prepared to catch it.
-        try:
-            # Extract a copy of the dictionary with the WOW options:
-            _ambient_dict = accumulateLeaves(config_dict['StdRESTful']['WOW'], max_level=1)
-            # A convenient way to check for missing required key words.
-            _ambient_dict['station']
-            _ambient_dict['password']
-        except KeyError, e:
-            syslog.syslog(syslog.LOG_DEBUG,
-                          "restx: WOW: Data will not be posted: "
-                          "Missing option %s" % e)
-=======
         _ambient_dict = check_enable(config_dict, 'WOW', 'station', 'password')
         if _ambient_dict is None:
->>>>>>> 95a2d55d
             return
 
         # Get the manager dictionary:
@@ -1050,8 +1035,7 @@
                 try:
                     # Get a socket connection:
                     _sock = self._get_connect(_server, _port)
-                    syslog.syslog(syslog.LOG_DEBUG,
-                                  "restx: %s: Connected to server %s:%d" % 
+                    syslog.syslog(syslog.LOG_DEBUG, "restx: %s: Connected to server %s:%d" % 
                                   (self.protocol_name, _server, _port))
             
                     try:
@@ -1060,9 +1044,8 @@
                         # ... and then the packet
                         self._send(_sock, tnc_packet, 'packet')
                         if weewx.debug >= 2:
-                            syslog.syslog(syslog.LOG_DEBUG,
-                                          "restx: %s: APRS Packet: %s" %
-                                          (self.protocol_name, tnc_packet))
+                            syslog.syslog(syslog.LOG_DEBUG, "restx: %s: APRS Packet: %s" %
+                            (self.protocol_name, tnc_packet))
                         return
                         
                     finally:
