--- conflicted
+++ resolved
@@ -6,11 +6,7 @@
 """Package weewx, containing modules specific to the weewx runtime engine."""
 import time
 
-<<<<<<< HEAD
-__version__="3.7.0b3"
-=======
 __version__="3.7.0"
->>>>>>> 29647a08
 
 # Holds the program launch time in unix epoch seconds:
 # Useful for calculating 'uptime.'
