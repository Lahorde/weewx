<<<<<<< HEAD
=======
weewx (3.7.1-1) unstable; urgency=low
  * new upstream release
 -- Matthew Wall (weewx) <mwall@users.sourceforge.net>  Wed, 22 Mar 2017 20:21:09 -0400
>>>>>>> d3378d29
weewx (3.7.0-1) unstable; urgency=low
  * new upstream release
 -- Matthew Wall (weewx) <mwall@users.sourceforge.net>  Fri, 10 Mar 2017 15:48:50 -0500
weewx (3.7.0b3-1) unstable; urgency=low
  * new upstream release
 -- Matthew Wall (weewx) <mwall@users.sourceforge.net>  Sat, 04 Mar 2017 23:06:41 -0500
weewx (3.7.0b2-1) unstable; urgency=low
  * new upstream release
 -- Matthew Wall (weewx) <mwall@users.sourceforge.net>  Sat, 18 Feb 2017 10:39:16 -0500
weewx (3.7.0a3-1) unstable; urgency=low
  * new upstream release
 -- mwall <mwall@picodeb8>  Thu, 09 Feb 2017 22:54:21 -0500
weewx (3.6.1-1) unstable; urgency=low
  * new upstream release
 -- Matthew Wall (weewx) <mwall@users.sourceforge.net>  Thu, 13 Oct 2016 18:19:31 -0400
weewx (3.6.0-1) unstable; urgency=low
  * new upstream release
 -- Matthew Wall (weewx) <mwall@users.sourceforge.net>  Fri, 07 Oct 2016 18:22:14 -0400
weewx (3.6.0b3-1) unstable; urgency=low
  * new upstream release
 -- Thomas Keffer (Author of weewx) <tkeffer@gmail.com>  Tue, 04 Oct 2016 09:08:30 -0700
weewx (3.6.0b2-1) unstable; urgency=low
  * new upstream release
 -- Matthew Wall (weewx) <mwall@users.sourceforge.net>  Mon, 26 Sep 2016 08:27:19 -0400
weewx (3.6.0b1-1) unstable; urgency=low
  * new upstream release
 -- Matthew Wall (weewx) <mwall@users.sourceforge.net>  Sun, 25 Sep 2016 09:24:38 -0400
weewx (3.6.0a1-1) unstable; urgency=low
  * new upstream release
 -- Matthew Wall (weewx) <mwall@users.sourceforge.net>  Thu, 22 Sep 2016 20:29:30 -0400
weewx (3.5.0-1) unstable; urgency=low
  * new upstream release
 -- Matthew Wall (weewx) <mwall@users.sourceforge.net>  Sun, 13 Mar 2016 21:27:26 -0400
weewx (3.4.0-1) unstable; urgency=low
  * new upstream release
 -- Matthew Wall (weewx) <mwall@users.sourceforge.net>  Sat, 16 Jan 2016 18:02:00 -0500
weewx (3.3.1-1) unstable; urgency=low
  * new upstream release
 -- Matthew Wall (weewx) <mwall@users.sourceforge.net>  Sun, 06 Dec 2015 18:25:17 -0500
weewx (3.3.0-1) unstable; urgency=low
  * new upstream release
 -- Matthew Wall (weewx) <mwall@users.sourceforge.net>  Sat, 05 Dec 2015 16:21:48 -0500
weewx (3.3.0b1-1) unstable; urgency=low
  * new upstream release
 -- mwall <mwall@picodeb8>  Mon, 26 Oct 2015 19:15:51 -0400
weewx (3.2.2-1) unstable; urgency=low
  * new upstream release
 -- Thomas Keffer (Author of weewx) <tkeffer@gmail.com>  Thu, 30 Jul 2015 19:06:09 -0700
weewx (3.2.1-1) unstable; urgency=low
  * new upstream release
 -- Matthew Wall (weewx) <mwall@users.sourceforge.net>  Sat, 18 Jul 2015 21:08:12 -0400
weewx (3.2.0-1) unstable; urgency=low
  * new upstream release
 -- Matthew Wall (weewx) <mwall@users.sourceforge.net>  Wed, 15 Jul 2015 16:53:29 -0400
weewx (3.2.0-1) unstable; urgency=low
  * new upstream release
 -- Thomas Keffer (Author of weewx) <tkeffer@gmail.com>  Wed, 15 Jul 2015 13:43:37 -0700
weewx (3.2.0b3-1) unstable; urgency=low
  * new upstream release
 -- Matthew Wall (weewx) <mwall@users.sourceforge.net>  Wed, 15 Jul 2015 14:29:55 -0400
weewx (3.2.0b1-1) unstable; urgency=low
  * new upstream release
 -- Matthew Wall (weewx) <mwall@users.sourceforge.net>  Tue, 07 Jul 2015 11:49:42 -0400
weewx (3.2.0a4-1) unstable; urgency=low
  * new upstream release
 -- Matthew Wall (weewx) <mwall@users.sourceforge.net>  Sun, 05 Jul 2015 21:51:41 -0400
weewx (3.2.0a1-1) unstable; urgency=low
  * new upstream release
  * use unified wee_X utilities
 -- Matthew Wall (weewx) <mwall@users.sourceforge.net>  Sat, 25 Apr 2015 06:40:05 -0400
weewx (3.1.0-1) unstable; urgency=low
  * new upstream release
 -- Matthew Wall (weewx) <mwall@users.sourceforge.net>  Thu, 05 Feb 2015 16:36:21 -0500
weewx (3.0.1-1) unstable; urgency=low
  * new upstream release
  * fixed postinst so that it only processes weewx.conf one time instead of two
 -- Matthew Wall (weewx) <mwall@users.sourceforge.net>  Sat, 06 Dec 2014 12:30:42 -0500
weewx (3.0.0-1) unstable; urgency=low
  * new upstream release
 -- Thomas Keffer (Author of weewx) <tkeffer@gmail.com>  Fri, 05 Dec 2014 10:36:34 -0800
weewx (3.0.0b3-1) unstable; urgency=low
  * new upstream release
 -- Thomas Keffer (Author of weewx) <tkeffer@gmail.com>  Fri, 05 Dec 2014 04:49:15 -0800
weewx (3.0.0b2-1) unstable; urgency=low
  * new upstream release
 -- Matthew Wall (weewx) <mwall@users.sourceforge.net>  Mon, 01 Dec 2014 21:37:29 -0500
weewx (3.0.0a5-1) unstable; urgency=low
  * new upstream release
 -- Matthew Wall (weewx) <mwall@users.sourceforge.net>  Sat, 29 Nov 2014 11:32:52 -0500
weewx (3.0.0a4-1) unstable; urgency=low
  * new upstream release
 -- Matthew Wall (weewx) <mwall@users.sourceforge.net>  Sat, 29 Nov 2014 07:30:45 -0500
weewx (3.0.0a3-1) unstable; urgency=low
  * new upstream release
 -- Thomas Keffer (Author of weewx) <tkeffer@gmail.com>  Fri, 28 Nov 2014 10:24:52 -0800
weewx (3.0.0a3-1) unstable; urgency=low
  * new upstream release
 -- Matthew Wall (weewx) <mwall@users.sourceforge.net>  Fri, 28 Nov 2014 13:09:45 -0500
weewx (3.0.0a2-1) unstable; urgency=low
  * new upstream release
 -- Thomas Keffer (Author of weewx) <tkeffer@gmail.com>  Fri, 28 Nov 2014 08:42:34 -0800
weewx (3.0.0a2-1) unstable; urgency=low
  * new upstream release
 -- Matthew Wall (weewx) <mwall@users.sourceforge.net>  Thu, 27 Nov 2014 15:04:29 -0500
weewx (3.0.0a1-1) unstable; urgency=low
  * adapt to restructured setup.py options
  * alphabetize list of station types for easier browsing/finding
 -- Matthew Wall (weewx) <mwall@users.sourceforge.net>  Fri, 31 Oct 2014 22:38:18 -0400
weewx (2.7.0-1) unstable; urgency=low
  * new upstream release
 -- Matthew Wall (weewx) <mwall@users.sourceforge.net>  Sat, 11 Oct 2014 21:13:16 -0400
weewx (2.6.4-1) unstable; urgency=low
  * new upstream release
  * added cc3000, ultimeter, ws1 drivers
  * added option to specify display units during installation
 -- Matthew Wall (weewx) <mwall@users.sourceforge.net>  Mon, 16 Jun 2014 07:22:26 -0400
weewx (2.6.3-1) unstable; urgency=low
  * new upstream release
 -- Matthew Wall (weewx) <mwall@users.sourceforge.net>  Thu, 10 Apr 2014 20:25:10 -0400
weewx (2.6.2-1) unstable; urgency=low
  * new upstream release
 -- Matthew Wall (weewx) <mwall@users.sourceforge.net>  Sun, 16 Feb 2014 06:18:40 -0500
weewx (2.6.1-1) unstable; urgency=low
  * new upstream release
 -- Matthew Wall (weewx) <mwall@users.sourceforge.net>  Sat, 08 Feb 2014 13:02:03 -0500
weewx (2.6.0-1) unstable; urgency=low
  * new upstream release
 -- Matthew Wall (weewx) <mwall@users.sourceforge.net>  Fri, 07 Feb 2014 20:19:14 -0500
weewx (2.6.0b2-1) unstable; urgency=low
  * new upstream release
 -- Matthew Wall (weewx) <mwall@users.sourceforge.net>  Wed, 05 Feb 2014 18:23:12 -0500
weewx (2.6.0b1-1) unstable; urgency=low
  * new upstream release
 -- Matthew Wall (weewx) <mwall@users.sourceforge.net>  Tue, 04 Feb 2014 17:45:23 -0500
weewx (2.6.0a6-1) unstable; urgency=low
  * new upstream release
 -- Matthew Wall (weewx) <mwall@users.sourceforge.net>  Tue, 28 Jan 2014 12:49:17 -0500
weewx (2.5.1-1) unstable; urgency=low
  * added ws23xx and te923 drivers
 -- Matthew Wall <mwall@users.sourceforge.net>  Mon, 30 Dec 2013 18:43:18 -0500
weewx (2.5.0-1) unstable; urgency=low
  * new upstream release
 -- Matthew Wall <mwall@users.sourceforge.net>  Tue, 29 Oct 2013 11:06:50 -0400
weewx (2.5.0b3-1) unstable; urgency=low
  * new upstream release
 -- Matthew Wall <mwall@users.sourceforge.net>  Sat, 19 Oct 2013 12:19:43 -0400
weewx (2.5.0b2-1) unstable; urgency=low
  * new upstream release
 -- Matthew Wall <mwall@users.sourceforge.net>  Fri, 18 Oct 2013 21:35:21 -0400
weewx (2.5.0b1-1) unstable; urgency=low
  * new upstream release
 -- Matthew Wall <mwall@users.sourceforge.net>  Sat, 12 Oct 2013 15:33:16 -0400
weewx (2.5.0a3-1) unstable; urgency=low
  * new upstream release
  * added config support for ws28xx driver
  * make weewx.conf replacements more robust
 -- Matthew Wall <mwall@users.sourceforge.net>  Wed, 09 Oct 2013 11:21:13 -0400
weewx (2.4.0-1) unstable; urgency=low
  * new upstream release
 -- Matthew Wall <mwall@users.sourceforge.net>  Sun, 04 Aug 2013 02:00:51 -0400
weewx (2.3.3-1) unstable; urgency=low
  * new upstream release
  * respect files in user directory
 -- Matthew Wall <mwall@users.sourceforge.net>  Sat, 22 Jun 2013 08:06:43 -0400
weewx (2.3.2-1) unstable; urgency=low
  * new upstream release
 -- Matthew Wall <mwall@users.sourceforge.net>  Sun, 16 Jun 2013 22:17:57 -0400
weewx (2.3.1-3) unstable; urgency=low
  * include weewx.conf.dist in conffiles
 -- Matthew Wall <mwall@users.sourceforge.net>  Tue, 16 Apr 2013 10:42:35 -0400
weewx (2.3.1-2) unstable; urgency=low
  * in postinst, invoke db_stop at end of script, not end of function
 -- Matthew Wall <mwall@users.sourceforge.net>  Mon, 15 Apr 2013 23:50:06 -0400
weewx (2.3.1-1) unstable; urgency=low
  * new upstream release
 -- Thomas Keffer <tkeffer@gmail.com>  Mon, 15 Apr 2013 09:06:33 -0700
weewx (2.3.0-1) unstable; urgency=low
  * ensure that prerm stops any running process on upgrade, not just remove
  * new upstream release
 -- Matthew Wall <mwall@users.sourceforge.net>  Tue, 09 Apr 2013 22:07:41 -0400
weewx (2.2.1-1) unstable; urgency=low
  * fixed ordinals
 -- Matthew Wall <mwall@users.sourceforge.net>  Fri, 15 Feb 2013 12:02:32 -0500
weewx (2.2.0-1) unstable; urgency=low
  * no packaging changes for the 2.2.0 release
 -- Matthew Wall <mwall@users.sourceforge.net>  Thu, 14 Feb 2013 19:02:00 -0500
weewx (2.2.0b2-1) unstable; urgency=low
  * second beta for 2.2.0
 -- Matthew Wall <mwall@users.sourceforge.net>  Wed, 13 Feb 2013 15:38:36 -0500
weewx (2.2.0b1-1) unstable; urgency=low
  * first beta for 2.2.0
 -- Matthew Wall <mwall@users.sourceforge.net>  Sun, 10 Feb 2013 11:01:43 -0500
weewx (2.2.0a5-1) unstable; urgency=low
  * fix postrm to work with ubuntu systems
 -- Matthew Wall <mwall@users.sourceforge.net>  Sat, 09 Feb 2013 21:10:20 -0500
weewx (2.2.0a4-1) unstable; urgency=low
  * include logrotate and syslog snippets
  * use wee_config_* naming
 -- Matthew Wall <mwall@users.sourceforge.net>  Fri, 08 Feb 2013 20:41:25 -0500
weewx (2.2.0a3-1) unstable; urgency=low
  * fixed debian start script
  * fixed debian-specific paths and commands in documentation
  * removed apache dependencies
  * put generated html in /var/www/weewx
 -- Matthew Wall <mwall@users.sourceforge.net>  Sun, 03 Feb 2013 01:17:02 -0500
weewx (2.2.0a2-1) unstable; urgency=low
  * merged packaging branch to trunk
 -- Matthew Wall <mwall@users.sourceforge.net>  Mon, 28 Jan 2013 14:17:45 -0500
weewx (2.1.1-1) unstable; urgency=low
  * initial debian package
 -- Matthew Wall <mwall@users.sourceforge.net>  Thu, 24 Jan 2013 00:00:00 -0700<|MERGE_RESOLUTION|>--- conflicted
+++ resolved
@@ -1,9 +1,6 @@
-<<<<<<< HEAD
-=======
 weewx (3.7.1-1) unstable; urgency=low
   * new upstream release
  -- Matthew Wall (weewx) <mwall@users.sourceforge.net>  Wed, 22 Mar 2017 20:21:09 -0400
->>>>>>> d3378d29
 weewx (3.7.0-1) unstable; urgency=low
   * new upstream release
  -- Matthew Wall (weewx) <mwall@users.sourceforge.net>  Fri, 10 Mar 2017 15:48:50 -0500
